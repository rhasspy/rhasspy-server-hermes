SHELL := bash
<<<<<<< HEAD
PYTHON_NAME = rhasspyserver_hermes
PACKAGE_NAME = rhasspy-server-hermes
SOURCE = $(PYTHON_NAME)
PYTHON_FILES = $(SOURCE)/*.py *.py

.PHONY: check venv dist sdist pyinstaller debian docker deploy
=======
PYTHON_FILES = rhasspyserver_hermes/*.py *.py
SHELL_FILES = bin/* debian/bin/*

.PHONY: reformat check venv dist sdist pyinstaller debian docker
>>>>>>> 235eb8c1

version := $(shell cat VERSION)
architecture := $(shell bash architecture.sh)

debian_package := rhasspy-server-hermes_$(version)_$(architecture)
debian_dir := debian/$(debian_package)

<<<<<<< HEAD
# -----------------------------------------------------------------------------
# Python
# -----------------------------------------------------------------------------
=======
reformat:
	black .
	isort $(PYTHON_FILES)
>>>>>>> 235eb8c1

check:
	flake8 $(PYTHON_FILES)
	pylint $(PYTHON_FILES)
	mypy $(PYTHON_FILES)
	black --check .
	isort --check-only $(PYTHON_FILES)
	bashate $(SHELL_FILES)
	yamllint .
	pip list --outdated

venv:
	rm -rf .venv/
	python3 -m venv .venv
<<<<<<< HEAD
	.venv/bin/pip3 install --upgrade pip
=======
	.venv/bin/pip3 install --upgrade pip	
>>>>>>> 235eb8c1
	.venv/bin/pip3 install wheel setuptools
	.venv/bin/pip3 install -r requirements.txt
	.venv/bin/pip3 install -r requirements_dev.txt

dist: sdist debian

sdist:
	python3 setup.py sdist

# -----------------------------------------------------------------------------
# Docker
# -----------------------------------------------------------------------------

docker: pyinstaller
	docker build . -t "rhasspy/$(PACKAGE_NAME):$(version)" -t "rhasspy/$(PACKAGE_NAME):latest"

deploy:
	echo "$$DOCKER_PASSWORD" | docker login -u "$$DOCKER_USERNAME" --password-stdin
	docker push rhasspy/$(PACKAGE_NAME):$(version)

# -----------------------------------------------------------------------------
# Debian
# -----------------------------------------------------------------------------

pyinstaller:
	mkdir -p dist
	pyinstaller -y --workpath pyinstaller/build --distpath pyinstaller/dist $(PYTHON_NAME).spec
	tar -C pyinstaller/dist -czf dist/$(PACKAGE_NAME)_$(version)_$(architecture).tar.gz $(SOURCE)/

debian: pyinstaller
	mkdir -p dist
	rm -rf "$(debian_dir)"
	mkdir -p "$(debian_dir)/DEBIAN" "$(debian_dir)/usr/bin" "$(debian_dir)/usr/lib"
	cat debian/DEBIAN/control | version=$(version) architecture=$(architecture) envsubst > "$(debian_dir)/DEBIAN/control"
	cp debian/bin/* "$(debian_dir)/usr/bin/"
	cp -R pyinstaller/dist/$(PYTHON_NAME) "$(debian_dir)/usr/lib/"
	cd debian/ && fakeroot dpkg --build "$(debian_package)"
	mv "debian/$(debian_package).deb" dist/<|MERGE_RESOLUTION|>--- conflicted
+++ resolved
@@ -1,17 +1,11 @@
 SHELL := bash
-<<<<<<< HEAD
 PYTHON_NAME = rhasspyserver_hermes
 PACKAGE_NAME = rhasspy-server-hermes
 SOURCE = $(PYTHON_NAME)
 PYTHON_FILES = $(SOURCE)/*.py *.py
-
-.PHONY: check venv dist sdist pyinstaller debian docker deploy
-=======
-PYTHON_FILES = rhasspyserver_hermes/*.py *.py
 SHELL_FILES = bin/* debian/bin/*
 
-.PHONY: reformat check venv dist sdist pyinstaller debian docker
->>>>>>> 235eb8c1
+.PHONY: reformat check venv dist sdist pyinstaller debian docker deploy
 
 version := $(shell cat VERSION)
 architecture := $(shell bash architecture.sh)
@@ -19,15 +13,13 @@
 debian_package := rhasspy-server-hermes_$(version)_$(architecture)
 debian_dir := debian/$(debian_package)
 
-<<<<<<< HEAD
 # -----------------------------------------------------------------------------
 # Python
 # -----------------------------------------------------------------------------
-=======
+
 reformat:
 	black .
 	isort $(PYTHON_FILES)
->>>>>>> 235eb8c1
 
 check:
 	flake8 $(PYTHON_FILES)
@@ -42,11 +34,7 @@
 venv:
 	rm -rf .venv/
 	python3 -m venv .venv
-<<<<<<< HEAD
 	.venv/bin/pip3 install --upgrade pip
-=======
-	.venv/bin/pip3 install --upgrade pip	
->>>>>>> 235eb8c1
 	.venv/bin/pip3 install wheel setuptools
 	.venv/bin/pip3 install -r requirements.txt
 	.venv/bin/pip3 install -r requirements_dev.txt
